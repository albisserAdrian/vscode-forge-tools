# Changelog

All notable changes to the "vscode-forge-tools" extension will be documented in this file.

The format is based on [Keep a Changelog](https://keepachangelog.com/en/1.0.0/), and this project adheres to [Semantic Versioning](https://semver.org/spec/v2.0.0.html).

## [Unreleased]

<<<<<<< HEAD
=======
## [0.13.0] - 2019-09-12

- Added
  - Support for copying objects within bucket
  - Support for renaming objects

>>>>>>> 67d11b75
## [0.12.2] - 2019-09-12

- Added
  - Warning when uploading objects without file extension
- Fixed
  - File uploading on Windows platform

## [0.12.1] - 2019-09-03

- Added
  - Helper button for pre-generating initial command structure for DA activities
- Fixed
  - Styling of different web views to better follow vscode themes

## [0.12.0] - 2019-09-03

- Changed
  - Moved to new version of forge-server-utils
- Added
  - Activities can now specify multiple CLI commands and app bundles
  - Activity params can now specify additional fields (_required_, _zip_, and _on demand_)
  - Workitem arguments can now specify additional fields (_verb_, _optional_, _local name_, _path in zip_, and _headers_)

## [0.11.1] - 2019-09-02

- Changed
  - Styling of the UI for creating activities
- Fixed
  - Collection of inputs/outputs for DA workitems

## [0.11.0] - 2019-09-02

- Added
  - Support for creating and modifying DA activities
  - Basic support for running DA workitems
  - Error reports now include more information, incl. server responses
- Changed
  - All "preview" webviews now use a consistent look

## [0.10.1] - 2019-08-30

- Fixed
  - When switching environments, the auth. client that generates tokens for the viewer
  is now updated as well

## [0.10.0] - 2019-08-30

- Added
  - Support for creating empty OSS objects (for use with signed URLs and Design Automation)
  - Support for creating and modifying app bundles (incl. uploading their zip archives)
- Changed
  - There are now two separate actions for translating objects:
    1. `Translate Object` will simply start translation without any additional prompts
    2. `Translate Object as Zip` will assume the object is a zip archive,
    asking for filename of the root design in the archive
  - Updated npm dependencies

## [0.9.0] - 2019-08-22

- Added
  - Previewing and downloading of derivative thumbnails
  - Deleting model derivatives

## [0.8.0] - 2019-08-21

- Added
  - Deleting all objects in bucket
- Changed
  - Moved to new version of forge-server-utils
  - All commands can now be triggered via Command Palette, not just from the Tree View
    - Note: for now, the commands are not available until the extension is activated,
    that is, until you open the Forge tools in vscode sidebar

## [0.7.0] - 2019-08-01

- Changed
  - Moved to new version of forge-server-utils
  - Moved to Forge Viewer v7.0

## [0.6.0] - 2019-07-19

- Added
  - Auto-refresh tree view when translating objects
  - Generating signed URLs for uploaded objects
  - Viewing object manifests
- Fixed
  - Error when viewing properties of objects with no properties.

## [0.5.1] - 2019-07-18

- Changed
  - Naming of "Data & Derivatives" in the UI and related content in README

## [0.5.0] - 2019-07-17

- Changed
  - Objects in the tree view now list derivatives (if there are any) as their children in the tree
    - If no derivatives are available yet, or if the translation failed, the tree view provides additional information
  - Objects can no longer be _previewed_; they can be _translated_ (`Translate` menu item), and their resulting derivatives can then be _previewed_ (`Preview` menu item)
    - Note: `Translate` will always force a new translation, even if derivatives already exist

- Added
  - Derivatives in the tree view now provide commands and menu items for visualizing their hierarchies (`View Tree`) and properties (`View Properties`)
  - Support for translating compressed archives
    - When translating an object, if a _root design filename_ is specified, the translation considers the input file
    to be a compressed archive, and the _root design filename_ to be the name of the main file inside the archive

## [0.4.0] - 2019-07-09

- Changed
  - Instead of a single set of Forge credentials, the extension is now configured with a list of environments with different Forge credentials, data regions, etc.
  - The settings can be configured in _User_ or _Workspace_ scope, with _Workspace_ scope having higher precedence

## [0.3.2] - 2019-06-27

- Added
  - Support for creating/updating aliases of DA activities and appbundles
  - Refreshing buckets can now be used to update the list after changing the region settings

## [0.3.1] - 2019-06-26

- Added
  - New configuration property for setting `US` vs `EMEA` regions for buckets
  - Ability to delete OSS objects

## [0.2.0] - 2019-06-24

- Added
  - Support for deleting owned Design Automation resources (app bundles and activities, incl. individual aliases or versions)
  - "View details" of either aliases or versions of owned Design Automation resources
  - "View details" of shared Design Automation app bundles or activities
- Changed
  - Structure of the Design Automation tree view
    - "Owned App Bundles" and "Owned Activities" list just the bundles/activities you own, and each of these items contains lists of its aliases and versions
    - "Shared App Bundles" and "Shared Activities" contain flat lists of fully qualified IDs

## [0.1.1] - 2019-06-24

- Added
  - "View details" of buckets
- Changed
  - Moved to forge-nodejs-utils version 2.0.4 (now using TypeScript)

## [0.1.0] - 2019-06-18

- Added
  - Progress tracking for async operations (downloading/uploading objects, creating buckets, translating files, etc.)
  - Object upload can be cancelled and later resumed (simply start the upload again with the same bucket and object key)
  - Bootstrap UI to detail views (incl. support for VSCode theme colors)
  - Object preview now includes a dropdown with all available 2D/3D viewables
- Changed
  - Details of individual entities (objects, app bundles, activities, ...) are now accessed via "View Details" context menu action
  - Objects now provide a "Preview" context menu action that opens a standalone tab with Forge Viewer

## [0.0.4] - 2019-06-18

- Fixed typo in bucket retention policies

## [0.0.3] - 2019-06-14

- Updated images and videos in README
- Added icon attribution

## [0.0.2] - 2019-06-14

- Minor updates to package.json, README
- Better error handling of async/await calls

## [0.0.1] - 2019-06-14

- Initial release
- Added tree view for browsing Data Management buckets and objects
- Added commands and menus for creating buckets, uploading/downloading objects
- Added webview for previewing objects and their 2D/3D derivatives
- Added tree view for browsing Design Automation appbundles and activities
- Added webview for previewing appbundle or activity details<|MERGE_RESOLUTION|>--- conflicted
+++ resolved
@@ -6,15 +6,12 @@
 
 ## [Unreleased]
 
-<<<<<<< HEAD
-=======
 ## [0.13.0] - 2019-09-12
 
 - Added
   - Support for copying objects within bucket
   - Support for renaming objects
 
->>>>>>> 67d11b75
 ## [0.12.2] - 2019-09-12
 
 - Added
