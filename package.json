--- conflicted
+++ resolved
@@ -6,11 +6,7 @@
 	"description": "Visual Studio Code extension for accessing Autodesk Forge services and content.",
 	"author": "Petr Broz <petr.broz@autodesk.com>",
 	"license": "MIT",
-<<<<<<< HEAD
-	"version": "0.12.2",
-=======
 	"version": "0.13.0",
->>>>>>> 67d11b75
 	"homepage": "https://marketplace.visualstudio.com/items?itemName=petrbroz.vscode-forge-tools",
 	"repository": {
 		"type": "git",
